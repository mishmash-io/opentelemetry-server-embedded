<?xml version="1.0" encoding="UTF-8"?>
<!--
    Copyright 2024 Mishmash IO UK Ltd.

  Licensed under the Apache License, Version 2.0 (the "License");
  you may not use this file except in compliance with the License.
  You may obtain a copy of the License at

      http://www.apache.org/licenses/LICENSE-2.0

  Unless required by applicable law or agreed to in writing, software
  distributed under the License is distributed on an "AS IS" BASIS,
  WITHOUT WARRANTIES OR CONDITIONS OF ANY KIND, either express or implied.
  See the License for the specific language governing permissions and
  limitations under the License.
-->
<project xmlns="http://maven.apache.org/POM/4.0.0" xmlns:xsi="http://www.w3.org/2001/XMLSchema-instance" xsi:schemaLocation="http://maven.apache.org/POM/4.0.0 https://maven.apache.org/xsd/maven-4.0.0.xsd">
  <modelVersion>4.0.0</modelVersion>

  <parent>
    <groupId>io.mishmash.opentelemetry</groupId>
    <artifactId>opentelemetry-server-embedded</artifactId>
    <version>1.1.4</version>
  </parent>

  <artifactId>server-parquet</artifactId>
  <packaging>jar</packaging>

  <name>Stand-alone OpenTelemetry data source for Apache Parquet files</name>
  <description>
    A stand-alone OpenTelemetry server that collects logs, metrics, traces and profiles into Apache Parquet files.
  </description>
  <url>https://mishmash.io/open_source/opentelemetry</url>

  <licenses>
    <license>
      <name>The Apache Software License, Version 2.0</name>
      <url>http://www.apache.org/licenses/LICENSE-2.0.txt</url>
    </license>
  </licenses>

  <organization>
    <name>mishmash io</name>
    <url>https://mishmash.io</url>
  </organization>

  <scm>
    <connection>scm:git:https://github.com/mishmash-io/opentelemetry-server-embedded.git</connection>
    <developerConnection>scm:git:https://github.com/mishmash-io/opentelemetry-server-embedded.git</developerConnection>
    <url>https://github.com/mishmash-io/opentelemetry-server-embedded</url>
  </scm>

  <developers>
    <developer>
      <name>Ivan Kountchev</name>
      <email>i.kountchev@mishmash.io</email>
      <organization>mishmash io</organization>
      <organizationUrl>https://mishmash.io</organizationUrl>
      <roles>
        <role>developer</role>
      </roles>
    </developer>
    <developer>
      <name>Andrey Rusev</name>
      <email>a.rusev@mishmash.io</email>
      <url>www.linkedin.com/in/andrey-rusev-21894172</url>
      <organization>mishmash io</organization>
      <organizationUrl>https://mishmash.io</organizationUrl>
      <roles>
        <role>architect</role>
      </roles>
    </developer>
  </developers>

  <properties>
<<<<<<< HEAD
    <parquet.version>1.16.0</parquet.version>
    <hadoop.version>3.4.0</hadoop.version>
=======
    <parquet.version>1.15.2</parquet.version>
    <hadoop.version>3.4.1</hadoop.version>
>>>>>>> 52c78643
  </properties>

  <build>
    <extensions>
      <extension>
        <groupId>kr.motd.maven</groupId>
        <artifactId>os-maven-plugin</artifactId>
        <version>1.7.1</version>
      </extension>
    </extensions>

    <plugins>
      <plugin>
        <groupId>org.apache.maven.plugins</groupId>
        <artifactId>maven-compiler-plugin</artifactId>
      </plugin>
      <plugin>
        <groupId>org.apache.maven.plugins</groupId>
        <artifactId>maven-source-plugin</artifactId>
      </plugin>
      <plugin>
        <groupId>org.apache.maven.plugins</groupId>
        <artifactId>maven-javadoc-plugin</artifactId>
      </plugin>
      <plugin>
        <groupId>org.apache.maven.plugins</groupId>
        <artifactId>maven-checkstyle-plugin</artifactId>
      </plugin>
      <plugin>
        <groupId>org.apache.maven.plugins</groupId>
        <artifactId>maven-jar-plugin</artifactId>
        <configuration>
          <archive>
            <manifest>
              <addClasspath>true</addClasspath>
              <mainClass>io.mishmash.opentelemetry.server.parcket.CollectorsMain</mainClass>
            </manifest>
          </archive>
        </configuration>
      </plugin>
    </plugins>
  </build>

  <dependencies>
    <dependency>
      <groupId>com.google.protobuf</groupId>
      <artifactId>protobuf-java</artifactId>
    </dependency>
    <dependency>
      <groupId>io.mishmash.opentelemetry</groupId>
      <artifactId>collector-embedded</artifactId>
      <version>${project.version}</version>
    </dependency>
    <dependency>
      <groupId>io.mishmash.opentelemetry</groupId>
      <artifactId>persistence-protobuf</artifactId>
      <version>${project.version}</version>
    </dependency>
    <dependency>
      <groupId>org.apache.parquet</groupId>
      <artifactId>parquet-protobuf</artifactId>
      <version>${parquet.version}</version>
	</dependency>
    <dependency>
      <groupId>org.apache.hadoop</groupId>
      <artifactId>hadoop-client</artifactId>
      <version>${hadoop.version}</version>
    </dependency>
    <dependency>
      <groupId>io.vertx</groupId>
      <artifactId>vertx-launcher-application</artifactId>
    </dependency>
  </dependencies>

</project><|MERGE_RESOLUTION|>--- conflicted
+++ resolved
@@ -73,13 +73,8 @@
   </developers>
 
   <properties>
-<<<<<<< HEAD
     <parquet.version>1.16.0</parquet.version>
-    <hadoop.version>3.4.0</hadoop.version>
-=======
-    <parquet.version>1.15.2</parquet.version>
     <hadoop.version>3.4.1</hadoop.version>
->>>>>>> 52c78643
   </properties>
 
   <build>
